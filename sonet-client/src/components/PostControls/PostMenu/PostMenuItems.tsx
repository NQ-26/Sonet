--- conflicted
+++ resolved
@@ -53,17 +53,9 @@
 import {useDialogControl} from '#/components/Dialog'
 import {useGlobalDialogsControlContext} from '#/components/dialogs/Context'
 import {
-<<<<<<< HEAD
   NoteInteractionSettingsDialog,
   usePrefetchNoteInteractionSettings,
 } from '#/components/dialogs/NoteInteractionSettingsDialog'
-=======
-  PostInteractionSettingsDialog,
-  usePrefetchPostInteractionSettings,
-} from '#/components/dialogs/PostInteractionSettingsDialog'
-import {useSimpleVerificationState} from '#/components/verification'
-import {flaggingService} from '#/services/flaggingService'
->>>>>>> c983cdca
 import {Atom_Stroke2_Corner0_Rounded as AtomIcon} from '#/components/icons/Atom'
 import {BubbleQuestion_Stroke2_Corner0_Rounded as Translate} from '#/components/icons/Bubble'
 import {Clipboard_Stroke2_Corner2_Rounded as ClipboardIcon} from '#/components/icons/Clipboard'
@@ -170,27 +162,9 @@
   const [queueBlock] = useProfileBlockMutationQueue(noteAuthor)
   const [queueMute, queueUnmute] = useProfileMuteMutationQueue(noteAuthor)
 
-<<<<<<< HEAD
   const prefetchNoteInteractionSettings = usePrefetchNoteInteractionSettings({
     noteUri: note.uri,
     rootNoteUri: rootUri,
-=======
-  // Add verification state for founder functionality
-  const currentAccountProfile = useMemo(() => {
-    if (!currentAccount) return undefined
-    return {
-      did: currentAccount.did,
-      handle: currentAccount.handle,
-      verification: currentAccount.verification,
-    }
-  }, [currentAccount])
-  const verification = useSimpleVerificationState({profile: currentAccountProfile})
-  const isFounder = verification.role === 'founder'
-
-  const prefetchPostInteractionSettings = usePrefetchPostInteractionSettings({
-    postUri: post.uri,
-    rootPostUri: rootUri,
->>>>>>> c983cdca
   })
 
   const href = useMemo(() => {
@@ -229,31 +203,6 @@
         Toast.show(_(msg`Failed to delete note, please try again`), 'xmark')
       },
     )
-  }
-
-  const onFounderDeletePost = async () => {
-    try {
-      const response = await flaggingService.deleteNote(
-        postUri,
-        postAuthor.id,
-        'moderation_action'
-      )
-      
-      if (response.success) {
-        Toast.show(_(msg`Note removed by Sonet moderation`))
-        
-        // Navigate back if we're in a post thread
-        const route = getCurrentRoute(navigation.getState())
-        if (route.name === 'PostThread' && navigation.canGoBack()) {
-          navigation.goBack()
-        }
-      } else {
-        Toast.show(_(msg`Failed to remove note`), 'xmark')
-      }
-    } catch (error) {
-      logger.error('Moderation failed to delete note', {message: error})
-      Toast.show(_(msg`Failed to remove note, please try again`), 'xmark')
-    }
   }
 
   const onToggleThreadMute = () => {
